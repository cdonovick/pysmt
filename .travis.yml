--- conflicted
+++ resolved
@@ -33,17 +33,15 @@
     python: 3.7
     env: PYSMT_SOLVER="msat"      PYSMT_GMPY="FALSE"
   - os: linux
-<<<<<<< HEAD
-    python: 3.6
+    sudo: required
+    dist: xenial
+    python: 3.7
+    env: PYSMT_SOLVER="z3"        PYSMT_GMPY="FALSE"
+  - os: linux
+    sudo: required
+    dist: xenial
+    python: 3.7
     env: PYSMT_SOLVER="optimsat"  PYSMT_GMPY="FALSE"
-  - os: linux
-    python: 3.6
-=======
-    sudo: required
-    dist: xenial
-    python: 3.7
->>>>>>> 7d152a5a
-    env: PYSMT_SOLVER="z3"        PYSMT_GMPY="FALSE"
   - os: linux
     sudo: required
     dist: xenial
@@ -159,16 +157,12 @@
     python: 3.6
     env: PYSMT_SOLVER="msat"      PYSMT_GMPY="FALSE"   TRAVIS_PYTHON_VERSION="3.6.5"
   - os: osx
-<<<<<<< HEAD
-    osx_image: xcode9
+    osx_image: xcode9.4
     language: generic
     python: 3.6
     env: PYSMT_SOLVER="optimsat"  PYSMT_GMPY="FALSE"   TRAVIS_PYTHON_VERSION="3.6.5"
   - os: osx
-    osx_image: xcode9.3
-=======
-    osx_image: xcode9.4
->>>>>>> 7d152a5a
+    osx_image: xcode9.4
     language: generic
     python: 3.6
     env: PYSMT_SOLVER="z3"        PYSMT_GMPY="FALSE"   TRAVIS_PYTHON_VERSION="3.6.5"
@@ -210,82 +204,7 @@
 
   # OSX - PyPy
   - os: osx
-<<<<<<< HEAD
-    osx_image: xcode9.3
-    language: generic
-    python: 2.7
-    env: PYSMT_SOLVER="msat,z3,yices"       PYSMT_GMPY="TRUE"   TRAVIS_PYTHON_VERSION="2.7.15"
-  - os: osx
-    osx_image: xcode9.3
-    language: generic
-    python: 2.7
-    env: PYSMT_SOLVER="msat,z3,yices"       PYSMT_GMPY="FALSE"   TRAVIS_PYTHON_VERSION="2.7.15"
-  - os: osx
-    osx_image: xcode9
-    language: generic
-    python: 2.7
-    env: PYSMT_SOLVER="None"      PYSMT_GMPY="FALSE"   PYSMT_CYTHON="TRUE"   TRAVIS_PYTHON_VERSION="2.7.15"
-  - os: osx
-    osx_image: xcode9
-    language: generic
-    python: 2.7
-    env: PYSMT_SOLVER="None"      PYSMT_GMPY="FALSE"   PYSMT_CYTHON="FALSE"   TRAVIS_PYTHON_VERSION="2.7.15"
-  - os: osx
-    osx_image: xcode9
-    language: generic
-    python: 2.7
-    env: PYSMT_SOLVER="msat"      PYSMT_GMPY="FALSE"   TRAVIS_PYTHON_VERSION="2.7.15"
-  - os: osx
-    osx_image: xcode9
-    language: generic
-    python: 2.7
-    env: PYSMT_SOLVER="optimsat"  PYSMT_GMPY="FALSE"   TRAVIS_PYTHON_VERSION="2.7.15"
-  - os: osx
-    osx_image: xcode9.3
-    language: generic
-    python: 2.7
-    env: PYSMT_SOLVER="z3"        PYSMT_GMPY="FALSE"   TRAVIS_PYTHON_VERSION="2.7.15"
-  # - os: osx
-  #   osx_image: xcode9
-  #   language: generic
-  #   python: 2.7
-  #   env: PYSMT_SOLVER="cvc4"      PYSMT_GMPY="FALSE"   TRAVIS_PYTHON_VERSION="2.7.15"
-  - os: osx
-    osx_image: xcode9
-    language: generic
-    python: 2.7
-    env: PYSMT_SOLVER="yices"     PYSMT_GMPY="FALSE"   TRAVIS_PYTHON_VERSION="2.7.15"
-  # - os: osx
-  #   osx_image: xcode9
-  #   language: generic
-  #   python: 2.7
-  #   env: PYSMT_SOLVER="bdd"       PYSMT_GMPY="FALSE"   TRAVIS_PYTHON_VERSION="2.7.15"
-  # - os: osx
-  #   osx_image: xcode9
-  #   language: generic
-  #   python: 2.7
-  #   env: PYSMT_SOLVER="picosat"   PYSMT_GMPY="FALSE"   TRAVIS_PYTHON_VERSION="2.7.15"
-  # - os: osx
-  #   osx_image: xcode9
-  #   language: generic
-  #   python: 2.7
-  #   env: PYSMT_SOLVER="btor"      PYSMT_GMPY="FALSE"   TRAVIS_PYTHON_VERSION="2.7.15"
-  - os: osx
-    osx_image: xcode9
-    language: generic
-    python: 2.7
-    env: PYSMT_SOLVER="msat_wrap" PYSMT_GMPY="FALSE"   TRAVIS_PYTHON_VERSION="2.7.15"
-  - os: osx
-    osx_image: xcode9.3
-    language: generic
-    python: 2.7
-    env: PYSMT_SOLVER="z3_wrap"   PYSMT_GMPY="FALSE"   TRAVIS_PYTHON_VERSION="2.7.15"
-
-  - os: osx
-    osx_image: xcode9.3
-=======
-    osx_image: xcode9.4
->>>>>>> 7d152a5a
+    osx_image: xcode9.4
     language: generic
     python: pypy
     env: PYSMT_SOLVER="None"      PYSMT_GMPY="FALSE"   PYSMT_CYTHON="TRUE"   TRAVIS_PYTHON_VERSION="pypy3.5-5.10.1"
@@ -333,10 +252,8 @@
 install:
   - "./ci/travis_install.sh"
 
-
 script:
   - "./ci/travis_script.sh"
 
-
 after_success:
   - "./ci/travis_after_success.sh"