#
# This file is part of pySMT.
#
#   Copyright 2014 Andrea Micheli and Marco Gario
#
#   Licensed under the Apache License, Version 2.0 (the "License");
#   you may not use this file except in compliance with the License.
#   You may obtain a copy of the License at
#
#       http://www.apache.org/licenses/LICENSE-2.0
#
#   Unless required by applicable law or agreed to in writing, software
#   distributed under the License is distributed on an "AS IS" BASIS,
#   WITHOUT WARRANTIES OR CONDITIONS OF ANY KIND, either express or implied.
#   See the License for the specific language governing permissions and
#   limitations under the License.
#
from six.moves import xrange

from pysmt.typing import BOOL
<<<<<<< HEAD
from pysmt.exceptions import SolverReturnedUnknownResultError
from pysmt.solvers.options import SolverOptions
=======
from pysmt.exceptions import (SolverReturnedUnknownResultError, PysmtValueError,
                              PysmtTypeError, SolverStatusError)
from six.moves import xrange


class SolverOptions(object):
    """Solver Options shared by most solvers.

    * generate_models : True, False
      Enable model generation. Needed for get_value, get_model etc.

    * incremental: True, False
      Enable incremental interface (push, pop)

    * unsat_cores_mode: None, "named", "all"
      Enable UNSAT core extraction using "named" or "all" strategy.

    * random_seed: None, integer
      Sets the random seed for the solver

    * solver_options: dictionary
      Provides solver specific options

    """
    __metaclass__ = abc.ABCMeta

    def __init__(self, generate_models=True, incremental=True,
                 unsat_cores_mode=None, random_seed=None,
                 solver_options=None):

        if generate_models not in (True, False):
            raise PysmtValueError("Invalid value %s for 'generate_models'" \
                                  % generate_models)
        self.generate_models = generate_models

        if incremental not in (True, False):
            raise PysmtValueError("Invalid value %s for 'incremental'" \
                                  % incremental)
        self.incremental = incremental

        if unsat_cores_mode not in (None, "named", "all"):
            raise PysmtValueError("Invalid value %s for 'unsat_cores_mode'" \
                                  % unsat_cores_mode)
        self.unsat_cores_mode = unsat_cores_mode

        if random_seed is not None and type(random_seed) != int:
            raise PysmtValueError("Invalid value %s for 'random_seed'" \
                                  % random_seed)
        self.random_seed = random_seed

        if solver_options is not None:
            try:
                solver_options = dict(solver_options)
            except:
                raise PysmtValueError("Invalid value %s for 'solver_options'" \
                                      % solver_options)
        else:
            solver_options = dict()
        self.solver_options = solver_options

    @abc.abstractmethod
    def __call__(self, solver):
        """Handle the setting options within solver"""
        raise NotImplementedError

# EOC SolverOptions
>>>>>>> 4e8f7fbd


class Solver(object):
    """Represents a generic SMT Solver."""

    # Define the supported logics for the Solver
    LOGICS = []

    # Class defining options for the Solver
    OptionsClass = SolverOptions

    def __init__(self, environment, logic, **options):
        if logic is None:
            raise PysmtValueError("Cannot provide 'None' as logic")

        self.environment = environment
        self.pending_pop = False
        self.logic = logic
        self.options = self.OptionsClass(**options)
        self._destroyed = False
        return

    def solve(self, assumptions=None):
        """Returns the satisfiability value of the asserted formulas.

        Assumptions is a list of Boolean variables or negations of
        boolean variables. If assumptions is specified, the
        satisfiability result is computed assuming that all the
        specified literals are True.

        A call to solve([a1, ..., an]) is functionally equivalent to::

          push()
          add_assertion(And(a1, ..., an))
          res = solve()
          pop()
          return res

        but is in general more efficient.

        Other convenience methods (is_sat, is_unsat, is_valid) are
        wrappers around this function.

        :returns: Whether the assertion stack is satisfiable
                  w.r.t. the given assumptions (if given)
        :rtype: bool
        """
        raise NotImplementedError

    def get_model(self):
        """Returns an instance of Model that survives the solver instance.

        Restrictions: Requires option generate_models to be set to
                      true (default) and can be called only after
                      :py:func:`solve` (or one of the derived methods)
                      returned sat or unknown, if no change to the
                      assertion set occurred.

        """
        raise NotImplementedError


    def is_sat(self, formula):
        """Checks satisfiability of the formula w.r.t. the current state of
        the solver.

        Previous assertions are taken into account.

        :type formula: FNode
        :returns: Whether formula is satisfiable
        :rtype: bool
        """
        assert formula in self.environment.formula_manager, \
               "Formula does not belong to the current Formula Manager"

        if not self.options.incremental:
            # If not incremental, we only need to assert and solve.
            self.add_assertion(formula)
            # We do not allow two calls to solve()
            def solve_error(*args, **kwargs):
                raise SolverStatusError("Cannot call is_sat twice when incrementality is disable")
            res = self.solve()
            self.solve = solve_error
            self.is_sat = solve_error
            return res

        # Try to be incremental using push/pop but fallback to
        # solving under assumption if push/pop is not implemented
        use_solving_under_assumption = False
        try:
            self.push()
        except NotImplementedError:
            use_solving_under_assumption = True

        if use_solving_under_assumption:
            res = self.solve([formula])
        else:
            self.add_assertion(formula)
            res = self.solve()
            self.pending_pop = True

        return res

    def is_valid(self, formula):
        """Checks validity of the formula w.r.t. the current state of the
        solver.

        Previous assertions are taken into account. See :py:func:`is_sat`

        :type formula: FNode
        :returns: Whether formula is valid
        :rtype: bool
        """
        Not = self.environment.formula_manager.Not
        return not self.is_sat(Not(formula))

    def is_unsat(self, formula):
        """Checks unsatisfiability of the formula w.r.t. the current state of
        the solver.

        Previous assertions are taken into account. See :py:func:`is_sat`

        :type formula: FNode
        :returns: Whether formula is unsatisfiable
        :rtype: bool
        """
        return not self.is_sat(formula)

    def get_values(self, formulae):
        """Returns the value of the expressions if a model was found.

        Requires option generate_models to be set to true (default)
        and can be called only after :py:func:`solve` (or to one of
        the derived methods) returned sat or unknown, if no change to
        the assertion set occurred.

        :type formulae: Iterable of FNodes
        :returns: A dictionary associating to each expr a value
        :rtype: dict

        """
        res = {}
        for f in formulae:
            v = self.get_value(f)
            res[f] = v
        return res

    def push(self, levels=1):
        """Push the current context of the given number of levels.

        :type levels: int
        """
        raise NotImplementedError

    def pop(self, levels=1):
        """Pop the context of the given number of levels.

        :type levels: int
        """
        raise NotImplementedError

    def exit(self):
        """Exits from the solver and closes associated resources."""
        if not self._destroyed:
            self._exit()
            self._destroyed = True

    def _exit(self):
        """Exits from the solver and closes associated resources."""
        raise NotImplementedError

    def reset_assertions(self):
        """Removes all defined assertions."""
        raise NotImplementedError

    def add_assertion(self, formula, named=None):
        """Add assertion to the solver."""
        raise NotImplementedError

<<<<<<< HEAD
    def solve(self, assumptions=None):
        """Returns the satisfiability value of the asserted formulas.

        Assumptions is a list of Boolean variables or negations of
        boolean variables. If assumptions is specified, the
        satisfiability result is computed assuming that all the
        specified literals are True.

        A call to solve([a1, ..., an]) is functionally equivalent to:

        push()
        add_assertion(And(a1, ..., an))
        res = solve()
        pop()
        return res

        but is in general more efficient.
        """
        raise NotImplementedError

=======
>>>>>>> 4e8f7fbd
    def print_model(self, name_filter=None):
        """Prints the model (if one exists).

        An optional function can be passed, that will be called on each symbol
        to decide whether to print it.
        """
        raise NotImplementedError

    def get_value(self, formula):
        """Returns the value of formula in the current model (if one exists).

        This is a simplified version of the SMT-LIB function get_values
        """
        raise NotImplementedError

    def get_py_value(self, formula):
        """Returns the value of formula as a python type.

        E.g., Bool(True) is translated into True.
        This simplifies writing code that branches on values in the model.
        """
        res = self.get_value(formula)
        assert res.is_constant()
        return res.constant_value()

    def get_py_values(self, formulae):
        """Returns the values of the formulae as python types.

        Returns a dictionary mapping each formula to its python value.
        """
        res = {}
        for f in formulae:
            v = self.get_py_value(f)
            res[f] = v
        return res

    def __enter__(self):
        """Manages entering a Context (i.e., with statement)"""
        return self

    def __exit__(self, exc_type, exc_val, exc_tb):
        """Manages exiting from Context (i.e., with statement)

        The default behaviour is "close" the solver by calling the
        py:func:`exit` method.
        """
        self.exit()

    def _assert_no_function_type(self, item):
        """Enforces that argument 'item' cannot be a FunctionType.

        Raises TypeError.
        """
        if item.is_symbol() and item.symbol_type().is_function_type():
            raise PysmtTypeError("Cannot call get_value() on a FunctionType")

    def _assert_is_boolean(self, formula):
        """Enforces that argument 'formula' is of type Boolean.

        Raises TypeError.
        """
        if formula.get_type() != BOOL:
            raise PysmtTypeError("Argument must be boolean.")


class IncrementalTrackingSolver(Solver):
    """A solver that keeps track of the asserted formulae

    This class provides tracking of the assertions that are stored
    inside the solver, the last executed command and the last solving
    result.

    It requires the extending class to implement the following proxy
    methods:

    * _reset_assertions
    * _add_assertion
    * _solve
    * _push
    * _pop

    The semantics of each function is the same as the non-proxy
    version except for _add_assertion that is supposed to return a
    result (of any type) that will constitute the elements of the
    self.assertions list.
    """

    def __init__(self, environment, logic, **options):
        """See py:func:`Solver.__init__()`."""
        Solver.__init__(self, environment, logic, **options)

        self._last_result = None
        self._last_command = None

        self._assertion_stack = []
        self._backtrack_points = []

    @property
    def last_command(self):
        """Returns the name of the laste executed command"""
        return self._last_command

    @property
    def last_result(self):
        """Returns the result of the last call to solve().

        Returns True, False or "unknown": the last result of the last
        call to solve(). If solve has never been called, None is
        returned
        """
        return self._last_result

    @property
    def assertions(self):
        """Returns the list of assertions that are still in the solver.

        Returns the list of results of calls to _add_assertion() that
        are still asserted in the solver
        """
        return self._assertion_stack

    def _reset_assertions(self):
        raise NotImplementedError

    def reset_assertions(self):
        self._reset_assertions()
        self._last_command = "reset_assertions"

    def _add_assertion(self, formula, named=None):
        """Assert the formula in the solver.

        This must return the asserted formula (as an FNode) exactly as
        it was asserted in the solver, thus accounting for rewritings,
        simplifications, etc.

        :returns: The asserted formula
        :rtype: :py:class:
        """
        raise NotImplementedError

    def add_assertion(self, formula, named=None):
        tracked = self._add_assertion(formula, named=named)
        self._assertion_stack.append(tracked)
        self._last_command = "assert"

    def _solve(self, assumptions=None):
        raise NotImplementedError

    def solve(self, assumptions=None):
        try:
            res = self._solve(assumptions=assumptions)
            self._last_result = res
            return res
        except SolverReturnedUnknownResultError:
            self._last_result = "unknown"
            raise

        finally:
            self._last_command = "solve"

    def _push(self, levels=1):
        raise NotImplementedError

    def push(self, levels=1):
        self._push(levels=levels)
        point = len(self._assertion_stack)
        for _ in xrange(levels):
            self._backtrack_points.append(point)
        self._last_command = "push"

    def _pop(self, levels=1):
        raise NotImplementedError

    def pop(self, levels=1):
        self._pop(levels=levels)
        for _ in xrange(levels):
            point = self._backtrack_points.pop()
            self._assertion_stack = self._assertion_stack[0:point]
        self._last_command = "pop"


class UnsatCoreSolver(object):
    """A solver supporting unsat core extraction"""

    UNSAT_CORE_SUPPORT = True

    def get_unsat_core(self):
        """Returns the unsat core as a set of formulae.

        After a call to solve() yielding UNSAT, returns the unsat core
        as a set of formulae
        """
        raise NotImplementedError


    def get_named_unsat_core(self):
        """Returns the unsat core as a dict of names to formulae.

        After a call to solve() yielding UNSAT, returns the unsat core as a
        dict of names to formulae
        """
        raise NotImplementedError


class Model(object):
    """An abstract Model for a Solver.

    This class provides basic services to operate on a model returned
    by a solver. This class is used as superclass for more specific
    Models, that are solver dependent or by the EagerModel class.
    """

    def __init__(self, environment):
        self.environment = environment
        self._converter = None

    def get_value(self, formula, model_completion=True):
        """Returns the value of formula in the current model (if one exists).

        If model_completion is True, then variables not appearing in the
        assignment are given a default value, otherwise an error is generated.

        This is a simplified version of the SMT-LIB funtion get_values .
        """
        raise NotImplementedError

    def get_values(self, formulae, model_completion=True):
        """Evaluates the values of the formulae in the current model.

        Evaluates the values of the formulae in the current model
        returning a dictionary.
        """
        res = {}
        for f in formulae:
            v = self.get_value(f, model_completion=model_completion)
            res[f] = v
        return res

    def get_py_value(self, formula, model_completion=True):
        """Returns the value of formula as a python type.

        E.g., Bool(True) is translated into True.
        This simplifies writing code that branches on values in the model.
        """
        res = self.get_value(formula, model_completion=model_completion)
        assert res.is_constant()
        return res.constant_value()

    def get_py_values(self, formulae, model_completion=True):
        """Returns the values of the formulae as python types.

        Returns the values of the formulae as python types. in the
        current model returning a dictionary.
        """
        res = {}
        for f in formulae:
            v = self.get_py_value(f, model_completion=model_completion)
            res[f] = v
        return res

    @property
    def converter(self):
        """Get the Converter associated with the Solver."""
        return self._converter

    @converter.setter
    def converter(self, value):
        self._converter = value

    def __getitem__(self, idx):
        return self.get_value(idx, model_completion=True)

    def __str__(self):
        return "\n".join([ "%s := %s" % (var, value) for (var, value) in self])


class Converter(object):
    """A Converter implements functionalities to convert expressions.

    There are two key methods: convert() and back().
    The first performs the forward conversion (pySMT -> Solver API),
    the second performs the backwards conversion (Solver API -> pySMT)
    """

    def convert(self, formula):
        """Convert a PySMT formula into a Solver term."""
        raise NotImplementedError

    def back(self, expr):
        """Convert an expression of the Solver into a PySMT term."""
        raise NotImplementedError<|MERGE_RESOLUTION|>--- conflicted
+++ resolved
@@ -18,77 +18,9 @@
 from six.moves import xrange
 
 from pysmt.typing import BOOL
-<<<<<<< HEAD
-from pysmt.exceptions import SolverReturnedUnknownResultError
 from pysmt.solvers.options import SolverOptions
-=======
 from pysmt.exceptions import (SolverReturnedUnknownResultError, PysmtValueError,
                               PysmtTypeError, SolverStatusError)
-from six.moves import xrange
-
-
-class SolverOptions(object):
-    """Solver Options shared by most solvers.
-
-    * generate_models : True, False
-      Enable model generation. Needed for get_value, get_model etc.
-
-    * incremental: True, False
-      Enable incremental interface (push, pop)
-
-    * unsat_cores_mode: None, "named", "all"
-      Enable UNSAT core extraction using "named" or "all" strategy.
-
-    * random_seed: None, integer
-      Sets the random seed for the solver
-
-    * solver_options: dictionary
-      Provides solver specific options
-
-    """
-    __metaclass__ = abc.ABCMeta
-
-    def __init__(self, generate_models=True, incremental=True,
-                 unsat_cores_mode=None, random_seed=None,
-                 solver_options=None):
-
-        if generate_models not in (True, False):
-            raise PysmtValueError("Invalid value %s for 'generate_models'" \
-                                  % generate_models)
-        self.generate_models = generate_models
-
-        if incremental not in (True, False):
-            raise PysmtValueError("Invalid value %s for 'incremental'" \
-                                  % incremental)
-        self.incremental = incremental
-
-        if unsat_cores_mode not in (None, "named", "all"):
-            raise PysmtValueError("Invalid value %s for 'unsat_cores_mode'" \
-                                  % unsat_cores_mode)
-        self.unsat_cores_mode = unsat_cores_mode
-
-        if random_seed is not None and type(random_seed) != int:
-            raise PysmtValueError("Invalid value %s for 'random_seed'" \
-                                  % random_seed)
-        self.random_seed = random_seed
-
-        if solver_options is not None:
-            try:
-                solver_options = dict(solver_options)
-            except:
-                raise PysmtValueError("Invalid value %s for 'solver_options'" \
-                                      % solver_options)
-        else:
-            solver_options = dict()
-        self.solver_options = solver_options
-
-    @abc.abstractmethod
-    def __call__(self, solver):
-        """Handle the setting options within solver"""
-        raise NotImplementedError
-
-# EOC SolverOptions
->>>>>>> 4e8f7fbd
 
 
 class Solver(object):
@@ -268,7 +200,6 @@
         """Add assertion to the solver."""
         raise NotImplementedError
 
-<<<<<<< HEAD
     def solve(self, assumptions=None):
         """Returns the satisfiability value of the asserted formulas.
 
@@ -289,8 +220,6 @@
         """
         raise NotImplementedError
 
-=======
->>>>>>> 4e8f7fbd
     def print_model(self, name_filter=None):
         """Prints the model (if one exists).
 
