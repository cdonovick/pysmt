#
# This file is part of pySMT.
#
#   Copyright 2014 Andrea Micheli and Marco Gario
#
#   Licensed under the Apache License, Version 2.0 (the "License");
#   you may not use this file except in compliance with the License.
#   You may obtain a copy of the License at
#
#       http://www.apache.org/licenses/LICENSE-2.0
#
#   Unless required by applicable law or agreed to in writing, software
#   distributed under the License is distributed on an "AS IS" BASIS,
#   WITHOUT WARRANTIES OR CONDITIONS OF ANY KIND, either express or implied.
#   See the License for the specific language governing permissions and
#   limitations under the License.
#
"""Factories are used to build new Solvers or Quantifier Eliminators
without the need of specifying them. For example, the user can simply
require a Solver that is able to deal with quantified theories, and
the factory will return one such solver among the available ones.
This makes it possible to write algorithms that do not depend on a
particular solver.
"""

from functools import partial
from six import iteritems

<<<<<<< HEAD
from pysmt.exceptions import NoSolverAvailableError, SolverRedefinitionError, NoLogicAvailableError
from pysmt.logics import QF_UFLIRA
=======
from pysmt.exceptions import (NoSolverAvailableError, SolverRedefinitionError,
                              NoLogicAvailableError)
from pysmt.logics import QF_UFLIRA, LRA
>>>>>>> 342e82db
from pysmt.logics import AUTO as AUTO_LOGIC
from pysmt.logics import most_generic_logic, get_closer_logic
from pysmt.oracles import get_logic

<<<<<<< HEAD

=======
>>>>>>> 342e82db
DEFAULT_SOLVER_PREFERENCE_LIST = ['msat', 'z3', 'cvc4', 'yices', 'picosat', 'bdd']
DEFAULT_QELIM_PREFERENCE_LIST = ['z3', 'msat_fm', 'msat_lw']
DEFAULT_LOGIC = QF_UFLIRA
DEFAULT_QE_LOGIC = LRA

class Factory(object):

    def __init__(self, environment,
                 solver_preference_list=None,
                 qelim_preference_list=None):
        self.environment = environment
        self._all_solvers = None
        self._all_unsat_core_solvers = None
        self._all_qelims = None
        self._generic_solvers = {}

        if solver_preference_list is None:
            solver_preference_list = DEFAULT_SOLVER_PREFERENCE_LIST
        self.solver_preference_list = solver_preference_list

        if qelim_preference_list is None:
            qelim_preference_list = DEFAULT_QELIM_PREFERENCE_LIST
        self.qelim_preference_list = qelim_preference_list
        self._default_logic = DEFAULT_LOGIC
        self._default_qe_logic = DEFAULT_QE_LOGIC

        self._get_available_solvers()
        self._get_available_qe()


    def get_solver(self, quantified=False, name=None, logic=None):
        assert quantified is False or logic is None, \
            "Cannot specify both quantified and logic."

        if quantified is True:
            logic = self.default_logic.get_quantified_version

<<<<<<< HEAD
        if name is not None:
            if name in self._all_solvers:
                if logic is None:
                    SolverClass = self._all_solvers[name]
                    try:
                        logic = most_generic_logic(SolverClass.LOGICS)
                    except NoLogicAvailableError:
                        if self.default_logic in SolverClass.LOGICS:
                            logic = self.default_logic
                        else:
                            raise NoLogicAvailableError("Cannot automatically select a logic")
                else:
                    if name in self.all_solvers(logic=logic):
                        SolverClass = self._all_solvers[name]
                    else:
                        raise NoSolverAvailableError("Solver '%s' does not" \
                                                     " support logic %s" %
                                                     (name, logic))

                closer_logic = get_closer_logic(SolverClass.LOGICS, logic)
                return SolverClass(environment=self.environment,
                                   logic=closer_logic,
                                   user_options={"generate_models":True})
            else:
                raise NoSolverAvailableError("Solver %s is not available" % name)

        if logic is None:
            logic = self.default_logic

        solvers = self.all_solvers(logic=logic)
=======
        SolverClass, closer_logic = \
           self._get_solver_class(solver_list=self._all_solvers,
                                  solver_type="Solver",
                                  preference_list=self.solver_preference_list,
                                  default_logic=self.default_logic,
                                  name=name,
                                  logic=logic)
>>>>>>> 342e82db

        return SolverClass(environment=self.environment,
                           logic=closer_logic,
                           user_options={"generate_models" : True})


    def get_unsat_core_solver(self, quantified=False, name=None,
                              logic=None, unsat_cores_mode="all"):
        assert quantified is False or logic is None, \
            "Cannot specify both quantified and logic."

        if quantified is True:
            logic = self.default_logic.get_quantified_version

        SolverClass, closer_logic = \
           self._get_solver_class(solver_list=self._all_unsat_core_solvers,
                                  solver_type="Solver supporting Unsat Cores",
                                  preference_list=self.solver_preference_list,
                                  default_logic=self.default_logic,
                                  name=name,
                                  logic=logic)

        return SolverClass(environment=self.environment,
                           logic=closer_logic,
                           user_options={"generate_models" : True,
                                         "unsat_cores_mode" : unsat_cores_mode})


    def get_quantifier_eliminator(self, name=None, logic=None):
        SolverClass, closer_logic = \
           self._get_solver_class(solver_list=self._all_qelims,
                                  solver_type="Quantifier Eliminator",
                                  preference_list=self.qelim_preference_list,
                                  default_logic=self.default_qe_logic,
                                  name=name,
                                  logic=logic)

        return SolverClass(environment=self.environment,
                           logic=closer_logic)


    def _get_solver_class(self, solver_list, solver_type, preference_list,
                          default_logic, name=None, logic=None):
        if len(solver_list) == 0:
            raise NoSolverAvailableError("No %s is available" % solver_type)

        if name is not None:
<<<<<<< HEAD
            if name in self._unsat_core_solvers:
                if logic is None:
                    SolverClass = self._unsat_core_solvers[name]
                    try:
                        logic = most_generic_logic(SolverClass.LOGICS)
                    except NoLogicAvailableError:
                        if self.default_logic in SolverClass.LOGICS:
                            logic = self.default_logic
                        else:
                            raise NoLogicAvailableError("Cannot automatically select a logic")
                else:
                    if name in self.all_unsat_core_solvers(logic=logic):
                        SolverClass = self._unsat_core_solvers[name]
=======
            if name not in solver_list:
                raise NoSolverAvailableError("%s '%s' is not available" % \
                                             (solver_type, name))

            if logic is not None and \
               name not in self._filter_solvers(solver_list, logic=logic):
                raise NoSolverAvailableError("%s '%s' does not support logic %s"%
                                             (solver_type, name, logic))

            SolverClass = solver_list[name]
            if logic is None:
                try:
                    logic = most_generic_logic(SolverClass.LOGICS)
                except NoLogicAvailableError:
                    if default_logic in SolverClass.LOGICS:
                        logic = default_logic
>>>>>>> 342e82db
                    else:
                        raise NoLogicAvailableError("Cannot automatically select a logic")

            closer_logic = get_closer_logic(SolverClass.LOGICS, logic)

            return SolverClass, closer_logic

        if logic is None:
            logic = default_logic

        solvers = self._filter_solvers(solver_list, logic=logic)

        if solvers is not None and len(solvers) > 0:
            # Pick the first solver based on preference list
            SolverClass = self._pick_favorite(preference_list, solver_list, solvers)
            closer_logic = get_closer_logic(SolverClass.LOGICS, logic)
            return SolverClass, closer_logic

        else:
            raise NoSolverAvailableError("No %s is available for logic %s" %
                                         (solver_type, logic))


    def _pick_favorite(self, preference_list, solver_list, solvers):
        for candidate in preference_list:
            if candidate in solvers:
                return solver_list[candidate]
        raise NoSolverAvailableError(
            "Cannot find a matching solver in the preference list: %s " % solvers)


    def add_generic_solver(self, name, args, logics, unsat_core_support=False):
        from pysmt.smtlib.solver import SmtLibSolver
        if name in self._all_solvers:
            raise SolverRedefinitionError("Solver %s already defined" % name)
        self._generic_solvers[name] = (args, logics)
        solver = partial(SmtLibSolver, args)
        solver.LOGICS = logics
        solver.UNSAT_CORE_SUPPORT = unsat_core_support
        self._all_solvers[name] = solver

    def is_generic_solver(self, name):
        return name in self._generic_solvers

    def get_generic_solver_info(self, name):
        return self._generic_solvers[name]

    def _get_available_solvers(self):
        self._all_solvers = {}
        self._all_unsat_core_solvers = {}

        try:
            from pysmt.solvers.z3 import Z3Solver
            self._all_solvers['z3'] = Z3Solver

        except ImportError:
            pass

        try:
            from pysmt.solvers.msat import MathSAT5Solver
            self._all_solvers['msat'] = MathSAT5Solver

        except ImportError:
            pass

        try:
            from pysmt.solvers.cvc4 import CVC4Solver
            self._all_solvers['cvc4'] = CVC4Solver

        except ImportError:
            pass

        try:
            from pysmt.solvers.yices import YicesSolver
            self._all_solvers['yices'] = YicesSolver

        except ImportError:
            pass

        try:
            from pysmt.solvers.bdd import BddSolver
            self._all_solvers['bdd'] = BddSolver

        except ImportError:
            pass


        try:
            from pysmt.solvers.pico import PicosatSolver
            self._all_solvers['picosat'] = PicosatSolver

        except ImportError:
            pass


        for k,s in iteritems(self._all_solvers):
            try:
                if s.UNSAT_CORE_SUPPORT:
                    self._all_unsat_core_solvers[k] = s
            except AttributeError:
                pass


    def _get_available_qe(self):
        self._all_qelims = {}

        try:
            from pysmt.solvers.z3 import Z3QuantifierEliminator
            self._all_qelims['z3'] = Z3QuantifierEliminator
        except ImportError:
            pass

        try:
            from pysmt.solvers.msat import (MSatFMQuantifierEliminator,
                                            MSatLWQuantifierEliminator)
            self._all_qelims['msat_fm'] = MSatFMQuantifierEliminator
            self._all_qelims['msat_lw'] = MSatLWQuantifierEliminator
        except ImportError:
            pass


    def set_solver_preference_list(self, preference_list):
        """Defines the order in which to pick the solvers.

        The list is not required to contain all the solvers. It is
        possible to define a subsets of the solvers, or even just
        one. The impact of this, is that the solver will never be
        selected automatically. Note, however, that the solver can
        still be selected by calling it by name.
        """
        assert preference_list is not None
        assert len(preference_list) > 0
        self.solver_preference_list = preference_list


    def set_qelim_preference_list(self, preference_list):
        """Defines the order in which to pick the solvers."""
        assert preference_list is not None
        assert len(preference_list) > 0
        self.qelim_preference_list = preference_list

    def _filter_solvers(self, solver_list, logic=None):
        """
        Returns a dict <solver_name, solver_class> including all and only
        the solvers directly or indirectly supporting the given logic.
        A solver supports a logic if either the given logic is
        declared in the LOGICS class field or if a logic subsuming the
        given logic is declared in the LOGICS class field.

        If logic is None, the map will contain all the known solvers
        """
        res = {}
        if logic is not None:
            for s, v in iteritems(solver_list):
                for l in v.LOGICS:
                    if logic <= l:
                        res[s] = v
                        break
            return res
        else:
            solvers = solver_list

        return solvers


    def all_solvers(self, logic=None):
        """
        Returns a dict <solver_name, solver_class> including all and only
        the solvers directly or indirectly supporting the given logic.
        A solver supports a logic if either the given logic is
        declared in the LOGICS class field or if a logic subsuming the
        given logic is declared in the LOGICS class field.

        If logic is None, the map will contain all the known solvers
        """
        return self._filter_solvers(self._all_solvers, logic=logic)


    def all_quantifier_eliminators(self, logic=None):
        """Returns a dict <qelim_name, qelim_class> including all and only the
        quantifier eliminators directly or indirectly supporting the
        given logic.  A qelim supports a logic if either the given
        logic is declared in the LOGICS class field or if a logic
        subsuming the given logic is declared in the LOGICS class
        field.

        If logic is None, the map will contain all the known
        quantifier eliminators
        """
        return self._filter_solvers(self._all_qelims, logic=logic)


    def all_unsat_core_solvers(self, logic=None):
        """
        Returns a dict <solver_name, solver_class> including all and only
        the solvers supporting unsat core extraction and directly or
        indirectly supporting the given logic.  A solver supports a
        logic if either the given logic is declared in the LOGICS
        class field or if a logic subsuming the given logic is
        declared in the LOGICS class field.

        If logic is None, the map will contain all the known solvers
        """
        return self._filter_solvers(self._all_unsat_core_solvers, logic=logic)



    ##
    ## Wrappers: These functions are exported in shortcuts
    ##
    def Solver(self, quantified=False, name=None, logic=None):
        return self.get_solver(quantified=quantified,
                               name=name,
                               logic=logic)

    def UnsatCoreSolver(self, quantified=False, name=None, logic=None,
                        unsat_cores_mode="all"):
        return self.get_unsat_core_solver(quantified=quantified,
                                          name=name,
                                          logic=logic,
                                          unsat_cores_mode=unsat_cores_mode)


    def QuantifierEliminator(self, name=None, logic=None):
        return self.get_quantifier_eliminator(name=name, logic=logic)

    def is_sat(self, formula, solver_name=None, logic=None):
        if logic == AUTO_LOGIC:
            logic = get_logic(formula, self.environment)
        with self.Solver(name=solver_name, logic=logic) \
             as solver:
            return solver.is_sat(formula)

    def get_model(self, formula, solver_name=None, logic=None):
        if logic == AUTO_LOGIC:
            logic = get_logic(formula, self.environment)
        with self.Solver(name=solver_name, logic=logic) \
             as solver:
            solver.add_assertion(formula)
            check = solver.solve()
            retval = None
            if check:
                retval = solver.get_model()
            return retval

    def get_unsat_core(self, clauses, solver_name=None, logic=None):
        if logic == AUTO_LOGIC:
            logic = get_logic(self.environment.formula_manager.And(clauses),
                              self.environment)

        with self.UnsatCoreSolver(name=solver_name, logic=logic) \
             as solver:
            for c in clauses:
                solver.add_assertion(c)
            check = solver.solve()
            if check:
                return None

            return solver.get_unsat_core()

    def is_valid(self, formula, solver_name=None, logic=None):
        if logic == AUTO_LOGIC:
            logic = get_logic(formula, self.environment)
        with self.Solver(name=solver_name, logic=logic) \
             as solver:
            return solver.is_valid(formula)

    def is_unsat(self, formula, solver_name=None, logic=None):
        if logic == AUTO_LOGIC:
            logic = get_logic(formula, self.environment)
        with self.Solver(name=solver_name, logic=logic) \
             as solver:
            return solver.is_unsat(formula)

    def qelim(self, formula, solver_name=None, logic=None):
        if logic == AUTO_LOGIC:
            logic = get_logic(formula, self.environment)

        with self.QuantifierEliminator(name=solver_name, logic=logic) as qe:
            return qe.eliminate_quantifiers(formula)

    @property
    def default_logic(self):
        return self._default_logic

    @default_logic.setter
    def default_logic(self, value):
        self._default_logic = value

    @property
    def default_qe_logic(self):
        return self._default_qe_logic

    @default_qe_logic.setter
    def default_qe_logic(self, value):
        self._default_qe_logic = value<|MERGE_RESOLUTION|>--- conflicted
+++ resolved
@@ -26,22 +26,13 @@
 from functools import partial
 from six import iteritems
 
-<<<<<<< HEAD
-from pysmt.exceptions import NoSolverAvailableError, SolverRedefinitionError, NoLogicAvailableError
-from pysmt.logics import QF_UFLIRA
-=======
 from pysmt.exceptions import (NoSolverAvailableError, SolverRedefinitionError,
                               NoLogicAvailableError)
 from pysmt.logics import QF_UFLIRA, LRA
->>>>>>> 342e82db
 from pysmt.logics import AUTO as AUTO_LOGIC
 from pysmt.logics import most_generic_logic, get_closer_logic
 from pysmt.oracles import get_logic
 
-<<<<<<< HEAD
-
-=======
->>>>>>> 342e82db
 DEFAULT_SOLVER_PREFERENCE_LIST = ['msat', 'z3', 'cvc4', 'yices', 'picosat', 'bdd']
 DEFAULT_QELIM_PREFERENCE_LIST = ['z3', 'msat_fm', 'msat_lw']
 DEFAULT_LOGIC = QF_UFLIRA
@@ -79,38 +70,6 @@
         if quantified is True:
             logic = self.default_logic.get_quantified_version
 
-<<<<<<< HEAD
-        if name is not None:
-            if name in self._all_solvers:
-                if logic is None:
-                    SolverClass = self._all_solvers[name]
-                    try:
-                        logic = most_generic_logic(SolverClass.LOGICS)
-                    except NoLogicAvailableError:
-                        if self.default_logic in SolverClass.LOGICS:
-                            logic = self.default_logic
-                        else:
-                            raise NoLogicAvailableError("Cannot automatically select a logic")
-                else:
-                    if name in self.all_solvers(logic=logic):
-                        SolverClass = self._all_solvers[name]
-                    else:
-                        raise NoSolverAvailableError("Solver '%s' does not" \
-                                                     " support logic %s" %
-                                                     (name, logic))
-
-                closer_logic = get_closer_logic(SolverClass.LOGICS, logic)
-                return SolverClass(environment=self.environment,
-                                   logic=closer_logic,
-                                   user_options={"generate_models":True})
-            else:
-                raise NoSolverAvailableError("Solver %s is not available" % name)
-
-        if logic is None:
-            logic = self.default_logic
-
-        solvers = self.all_solvers(logic=logic)
-=======
         SolverClass, closer_logic = \
            self._get_solver_class(solver_list=self._all_solvers,
                                   solver_type="Solver",
@@ -118,7 +77,6 @@
                                   default_logic=self.default_logic,
                                   name=name,
                                   logic=logic)
->>>>>>> 342e82db
 
         return SolverClass(environment=self.environment,
                            logic=closer_logic,
@@ -166,21 +124,6 @@
             raise NoSolverAvailableError("No %s is available" % solver_type)
 
         if name is not None:
-<<<<<<< HEAD
-            if name in self._unsat_core_solvers:
-                if logic is None:
-                    SolverClass = self._unsat_core_solvers[name]
-                    try:
-                        logic = most_generic_logic(SolverClass.LOGICS)
-                    except NoLogicAvailableError:
-                        if self.default_logic in SolverClass.LOGICS:
-                            logic = self.default_logic
-                        else:
-                            raise NoLogicAvailableError("Cannot automatically select a logic")
-                else:
-                    if name in self.all_unsat_core_solvers(logic=logic):
-                        SolverClass = self._unsat_core_solvers[name]
-=======
             if name not in solver_list:
                 raise NoSolverAvailableError("%s '%s' is not available" % \
                                              (solver_type, name))
@@ -197,7 +140,6 @@
                 except NoLogicAvailableError:
                     if default_logic in SolverClass.LOGICS:
                         logic = default_logic
->>>>>>> 342e82db
                     else:
                         raise NoLogicAvailableError("Cannot automatically select a logic")
 
