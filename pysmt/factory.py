#
# This file is part of pySMT.
#
#   Copyright 2014 Andrea Micheli and Marco Gario
#
#   Licensed under the Apache License, Version 2.0 (the "License");
#   you may not use this file except in compliance with the License.
#   You may obtain a copy of the License at
#
#       http://www.apache.org/licenses/LICENSE-2.0
#
#   Unless required by applicable law or agreed to in writing, software
#   distributed under the License is distributed on an "AS IS" BASIS,
#   WITHOUT WARRANTIES OR CONDITIONS OF ANY KIND, either express or implied.
#   See the License for the specific language governing permissions and
#   limitations under the License.
#
"""Factories are used to build new Solvers or Quantifier Eliminators
without the need of specifying them. For example, the user can simply
require a Solver that is able to deal with quantified theories, and
the factory will return one such solver among the available ones.
This makes it possible to write algorithms that do not depend on a
particular solver.
"""

from functools import partial
from six import iteritems

from pysmt.exceptions import (NoSolverAvailableError, SolverRedefinitionError,
                              NoLogicAvailableError,
                              SolverAPINotFound)
from pysmt.logics import QF_UFLIRA, LRA, QF_UFLRA, QF_LIA
from pysmt.logics import AUTO as AUTO_LOGIC
from pysmt.logics import most_generic_logic, get_closer_logic
from pysmt.logics import convert_logic_from_string
from pysmt.oracles import get_logic
from pysmt.solvers.qelim import (ShannonQuantifierEliminator,
                                 SelfSubstitutionQuantifierEliminator)
from pysmt.solvers.solver import SolverOptions
from pysmt.solvers.portfolio import Portfolio

DEFAULT_SOLVER_PREFERENCE_LIST = ['msat', 'z3', 'cvc4', 'yices', 'btor',
                                  'picosat', 'bdd']
DEFAULT_QELIM_PREFERENCE_LIST = ['z3', 'msat_fm', 'msat_lw', 'bdd',
                                 'shannon', 'selfsub']
<<<<<<< HEAD
DEFAULT_INTERPOLATION_PREFERENCE_LIST = ['msat', 'z3']
DEFAULT_OPTIMIZER_PREFERENCE_LIST = ['optimsat', 'z3', 'msat_incr', 'z3_incr',
                                     'yices_incr', 'msat_sua', 'z3_sua',
                                     'yices_sua']
=======
DEFAULT_INTERPOLATION_PREFERENCE_LIST = ['msat']
>>>>>>> 7cee6eaf
DEFAULT_LOGIC = QF_UFLIRA
DEFAULT_QE_LOGIC = LRA
DEFAULT_INTERPOLATION_LOGIC = QF_UFLRA
DEFAULT_OPTIMIZER_LOGIC = QF_LIA


class Factory(object):
    """Factory used to build Solver, QuantifierEliminators, Interpolators etc.

    This class contains the logic to magically select the correct
    solver. Moreover, this is the class providing the shortcuts
    is_sat, is_unsat etc.

    """
    def __init__(self, environment,
                 solver_preference_list=None,
                 qelim_preference_list=None,
                 interpolation_preference_list=None,
                 optimizer_preference_list=None):
        self.environment = environment
        self._all_solvers = None
        self._all_unsat_core_solvers = None
        self._all_qelims = None
        self._all_interpolators = None
        self._all_optimizers = None
        self._generic_solvers = {}

        #
        if solver_preference_list is None:
            solver_preference_list = DEFAULT_SOLVER_PREFERENCE_LIST
        self.solver_preference_list = solver_preference_list
        if qelim_preference_list is None:
            qelim_preference_list = DEFAULT_QELIM_PREFERENCE_LIST
        self.qelim_preference_list = qelim_preference_list
        if interpolation_preference_list is None:
            interpolation_preference_list = DEFAULT_INTERPOLATION_PREFERENCE_LIST
        self.interpolation_preference_list = interpolation_preference_list
        if optimizer_preference_list is None:
            optimizer_preference_list = DEFAULT_OPTIMIZER_PREFERENCE_LIST
        self.optimizer_preference_list = optimizer_preference_list
        #
        self._default_logic = DEFAULT_LOGIC
        self._default_qe_logic = DEFAULT_QE_LOGIC
        self._default_interpolation_logic = DEFAULT_INTERPOLATION_LOGIC
        self._default_optimizer_logic = DEFAULT_OPTIMIZER_LOGIC
        self._get_available_solvers()
        self._get_available_qe()
        self._get_available_interpolators()
        self._get_available_optimizers()


    def get_solver(self, name=None, logic=None, **options):
        SolverClass, closer_logic = \
           self._get_solver_class(solver_list=self._all_solvers,
                                  solver_type="Solver",
                                  preference_list=self.solver_preference_list,
                                  default_logic=self.default_logic,
                                  name=name,
                                  logic=logic)

        return SolverClass(environment=self.environment,
                           logic=closer_logic,
                           **options)


    def get_unsat_core_solver(self, name=None, logic=None,
                              unsat_cores_mode="all"):
        SolverClass, closer_logic = \
           self._get_solver_class(solver_list=self._all_unsat_core_solvers,
                                  solver_type="Solver supporting Unsat Cores",
                                  preference_list=self.solver_preference_list,
                                  default_logic=self.default_logic,
                                  name=name,
                                  logic=logic)
        return SolverClass(environment=self.environment,
                           logic=closer_logic,
                           generate_models=True,
                           unsat_cores_mode=unsat_cores_mode)

    def get_quantifier_eliminator(self, name=None, logic=None):
        SolverClass, closer_logic = \
           self._get_solver_class(solver_list=self._all_qelims,
                                  solver_type="Quantifier Eliminator",
                                  preference_list=self.qelim_preference_list,
                                  default_logic=self.default_qe_logic,
                                  name=name,
                                  logic=logic)

        return SolverClass(environment=self.environment,
                           logic=closer_logic)

    def get_interpolator(self, name=None, logic=None):
        SolverClass, closer_logic = \
           self._get_solver_class(solver_list=self._all_interpolators,
                                  solver_type="Interpolator",
                                  preference_list=self.interpolation_preference_list,
                                  default_logic=self._default_interpolation_logic,
                                  name=name,
                                  logic=logic)

        return SolverClass(environment=self.environment,
                           logic=closer_logic)

    def get_optimizer(self, name=None, logic=None):
        SolverClass, closer_logic = \
           self._get_solver_class(solver_list=self._all_optimizers,
                                  solver_type="Optimizer",
                                  preference_list=self.optimizer_preference_list,
                                  default_logic=self._default_optimizer_logic,
                                  name=name,
                                  logic=logic)

        return SolverClass(environment=self.environment,
                           logic=closer_logic)


    def _get_solver_class(self, solver_list, solver_type, preference_list,
                          default_logic, name=None, logic=None):
        if len(solver_list) == 0:
            raise NoSolverAvailableError("No %s is available" % solver_type)

        logic = convert_logic_from_string(logic)
        if name is not None:
            if name not in solver_list:
                raise NoSolverAvailableError("%s '%s' is not available" % \
                                             (solver_type, name))

            if logic is not None and \
               name not in self._filter_solvers(solver_list, logic=logic):
                raise NoSolverAvailableError("%s '%s' does not support logic %s"%
                                             (solver_type, name, logic))

            SolverClass = solver_list[name]
            if logic is None:
                try:
                    logic = most_generic_logic(SolverClass.LOGICS)
                except NoLogicAvailableError:
                    if default_logic in SolverClass.LOGICS:
                        logic = default_logic
                    else:
                        raise NoLogicAvailableError("Cannot automatically select a logic")

            closer_logic = get_closer_logic(SolverClass.LOGICS, logic)

            return SolverClass, closer_logic

        if logic is None:
            logic = default_logic

        solvers = self._filter_solvers(solver_list, logic=logic)

        if solvers is not None and len(solvers) > 0:
            # Pick the first solver based on preference list
            SolverClass = self._pick_favorite(preference_list, solver_list, solvers)
            closer_logic = get_closer_logic(SolverClass.LOGICS, logic)
            return SolverClass, closer_logic

        else:
            raise NoSolverAvailableError("No %s is available for logic %s" %
                                         (solver_type, logic))


    def _pick_favorite(self, preference_list, solver_list, solvers):
        for candidate in preference_list:
            if candidate in solvers:
                return solver_list[candidate]
        raise NoSolverAvailableError(
            "Cannot find a matching solver in the preference list: %s " % solvers)


    def add_generic_solver(self, name, args, logics, unsat_core_support=False):
        from pysmt.smtlib.solver import SmtLibSolver
        if name in self._all_solvers:
            raise SolverRedefinitionError("Solver %s already defined" % name)
        self._generic_solvers[name] = (args, logics)
        solver = partial(SmtLibSolver, args, LOGICS=logics)
        solver.LOGICS = logics
        solver.UNSAT_CORE_SUPPORT = unsat_core_support
        self._all_solvers[name] = solver
        # Extend preference list accordingly
        self.solver_preference_list.append(name)

    def is_generic_solver(self, name):
        return name in self._generic_solvers

    def get_generic_solver_info(self, name):
        return self._generic_solvers[name]

    def _get_available_solvers(self):
        installed_solvers = {}
        self._all_solvers = {}
        self._all_unsat_core_solvers = {}

        try:
            from pysmt.solvers.z3 import Z3Solver
            installed_solvers['z3'] = Z3Solver
        except SolverAPINotFound:
            pass

        try:
            from pysmt.solvers.msat import MathSAT5Solver
            installed_solvers['msat'] = MathSAT5Solver
        except SolverAPINotFound:
            pass

        try:
            from pysmt.solvers.cvc4 import CVC4Solver
            installed_solvers['cvc4'] = CVC4Solver
        except SolverAPINotFound:
            pass

        try:
            from pysmt.solvers.yices import YicesSolver
            installed_solvers['yices'] = YicesSolver
        except SolverAPINotFound:
            pass

        try:
            from pysmt.solvers.bdd import BddSolver
            installed_solvers['bdd'] = BddSolver
        except SolverAPINotFound:
            pass

        try:
            from pysmt.solvers.pico import PicosatSolver
            installed_solvers['picosat'] = PicosatSolver
        except SolverAPINotFound:
            pass

        try:
            from pysmt.solvers.btor import BoolectorSolver
            installed_solvers['btor'] = BoolectorSolver
        except SolverAPINotFound:
            pass

        # If ENV_SOLVER_LIST is set, only a subset of the installed
        # solvers will be available.
        if ENV_SOLVER_LIST is not None:
            for s in ENV_SOLVER_LIST:
                try:
                    v = installed_solvers[s]
                    self._all_solvers[s] = v
                except KeyError:
                    pass
        else:
            self._all_solvers = installed_solvers

        for k,s in iteritems(self._all_solvers):
            try:
                if s.UNSAT_CORE_SUPPORT:
                    self._all_unsat_core_solvers[k] = s
            except AttributeError:
                pass


    def _get_available_qe(self):
        self._all_qelims = {}

        try:
            from pysmt.solvers.z3 import Z3QuantifierEliminator
            self._all_qelims['z3'] = Z3QuantifierEliminator
        except SolverAPINotFound:
            pass

        try:
            from pysmt.solvers.msat import (MSatFMQuantifierEliminator,
                                            MSatLWQuantifierEliminator)
            self._all_qelims['msat_fm'] = MSatFMQuantifierEliminator
            self._all_qelims['msat_lw'] = MSatLWQuantifierEliminator
        except SolverAPINotFound:
            pass

        try:
            from pysmt.solvers.bdd import BddQuantifierEliminator
            self._all_qelims['bdd'] = BddQuantifierEliminator
        except SolverAPINotFound:
            pass

        # Pure-python always present
        self._all_qelims['shannon'] = ShannonQuantifierEliminator
        self._all_qelims['selfsub'] = SelfSubstitutionQuantifierEliminator

    def _get_available_interpolators(self):
        self._all_interpolators = {}

        try:
            from pysmt.solvers.msat import MSatInterpolator
            self._all_interpolators['msat'] = MSatInterpolator
        except SolverAPINotFound:
            pass

    def _get_available_optimizers(self):
        self._all_optimizers = {}

        try:
            from pysmt.solvers.z3 import Z3NativeOptimizer, Z3SUAOptimizer, \
                Z3IncrementalOptimizer
            self._all_optimizers['z3'] = Z3NativeOptimizer
            self._all_optimizers['z3_sua'] = Z3SUAOptimizer
            self._all_optimizers['z3_incr'] = Z3IncrementalOptimizer
        except SolverAPINotFound:
            pass

        try:
            from pysmt.solvers.msat import MSatSUAOptimizer, MSatIncrementalOptimizer
            self._all_optimizers['msat_sua'] = MSatSUAOptimizer
            self._all_optimizers['msat_incr'] = MSatIncrementalOptimizer
        except SolverAPINotFound:
            pass

        try:
            from pysmt.solvers.msat import OptiMSatNativeOptimizer
            self._all_optimizers['optimsat'] = OptiMSatNativeOptimizer
        except ImportError:
            pass
        except SolverAPINotFound:
            pass

        try:
            from pysmt.solvers.yices import YicesSUAOptimizer, YicesIncrementalOptimizer
            self._all_optimizers['yices_sua'] = YicesSUAOptimizer
            self._all_optimizers['yices_incr'] = YicesIncrementalOptimizer
        except SolverAPINotFound:
            pass


    def set_solver_preference_list(self, preference_list):
        """Defines the order in which to pick the solvers.

        The list is not required to contain all the solvers. It is
        possible to define a subsets of the solvers, or even just
        one. The impact of this, is that the solver will never be
        selected automatically. Note, however, that the solver can
        still be selected by calling it by name.
        """
        assert preference_list is not None
        assert len(preference_list) > 0
        self.solver_preference_list = preference_list


    def set_qelim_preference_list(self, preference_list):
        """Defines the order in which to pick the solvers."""
        assert preference_list is not None
        assert len(preference_list) > 0
        self.qelim_preference_list = preference_list


    def set_interpolation_preference_list(self, preference_list):
        """Defines the order in which to pick the solvers."""
        assert preference_list is not None
        assert len(preference_list) > 0
        self.interpolation_preference_list = preference_list


    def set_optimizer_preference_list(self, preference_list):
        """Defines the order in which to pick the optimizers."""
        assert preference_list is not None
        assert len(preference_list) > 0
        self.optimizer_preference_list = preference_list


    def _filter_solvers(self, solver_list, logic=None):
        """
        Returns a dict <solver_name, solver_class> including all and only
        the solvers directly or indirectly supporting the given logic.
        A solver supports a logic if either the given logic is
        declared in the LOGICS class field or if a logic subsuming the
        given logic is declared in the LOGICS class field.

        If logic is None, the map will contain all the known solvers
        """
        res = {}
        if logic is not None:
            for s, v in iteritems(solver_list):
                for l in v.LOGICS:
                    if logic <= l:
                        res[s] = v
                        break
            return res
        else:
            solvers = solver_list

        return solvers


    def all_solvers(self, logic=None):
        """
        Returns a dict <solver_name, solver_class> including all and only
        the solvers directly or indirectly supporting the given logic.
        A solver supports a logic if either the given logic is
        declared in the LOGICS class field or if a logic subsuming the
        given logic is declared in the LOGICS class field.

        If logic is None, the map will contain all the known solvers
        """
        return self._filter_solvers(self._all_solvers, logic=logic)


    def has_solvers(self, logic=None):
        """
        Returns true if self.all_solvers(logic) is non-empty
        """
        return len(self.all_solvers(logic=logic)) > 0


    def all_quantifier_eliminators(self, logic=None):
        """Returns a dict <qelim_name, qelim_class> including all and only the
        quantifier eliminators directly or indirectly supporting the
        given logic.  A qelim supports a logic if either the given
        logic is declared in the LOGICS class field or if a logic
        subsuming the given logic is declared in the LOGICS class
        field.

        If logic is None, the map will contain all the known
        quantifier eliminators
        """
        return self._filter_solvers(self._all_qelims, logic=logic)


    def all_unsat_core_solvers(self, logic=None):
        """
        Returns a dict <solver_name, solver_class> including all and only
        the solvers supporting unsat core extraction and directly or
        indirectly supporting the given logic.  A solver supports a
        logic if either the given logic is declared in the LOGICS
        class field or if a logic subsuming the given logic is
        declared in the LOGICS class field.

        If logic is None, the map will contain all the known solvers
        """
        return self._filter_solvers(self._all_unsat_core_solvers, logic=logic)

    def all_interpolators(self, logic=None):
        """
        Returns a dict <solver_name, solver_class> including all and only
        the solvers supporting interpolation and directly or
        indirectly supporting the given logic.  A solver supports a
        logic if either the given logic is declared in the LOGICS
        class field or if a logic subsuming the given logic is
        declared in the LOGICS class field.

        If logic is None, the map will contain all the known solvers
        """
        return self._filter_solvers(self._all_interpolators, logic=logic)

    def all_optimizers(self, logic=None):
        """
        Returns a dict <solver_name, solver_class> including all and only
        the solvers supporting optimization and directly or
        indirectly supporting the given logic.  A solver supports a
        logic if either the given logic is declared in the LOGICS
        class field or if a logic subsuming the given logic is
        declared in the LOGICS class field.

        If logic is None, the map will contain all the known solvers
        """
        return self._filter_solvers(self._all_optimizers, logic=logic)



    ##
    ## Wrappers: These functions are exported in shortcuts
    ##
    def Solver(self, name=None, logic=None, **options):
        return self.get_solver(name=name,
                               logic=logic,
                               **options)

    def UnsatCoreSolver(self, name=None, logic=None,
                        unsat_cores_mode="all"):
        return self.get_unsat_core_solver(name=name,
                                          logic=logic,
                                          unsat_cores_mode=unsat_cores_mode)

    def QuantifierEliminator(self, name=None, logic=None):
        return self.get_quantifier_eliminator(name=name, logic=logic)

    def Interpolator(self, name=None, logic=None):
        return self.get_interpolator(name=name, logic=logic)

    def Optimizer(self, name=None, logic=None):
        return self.get_optimizer(name=name, logic=logic)

    def is_sat(self, formula, solver_name=None, logic=None, portfolio=None):
        if logic is None or logic == AUTO_LOGIC:
            logic = get_logic(formula, self.environment)
        if portfolio is not None:
            solver = Portfolio(solvers_set=portfolio,
                               environment=self.environment,
                               logic=logic,
                               generate_models=False, incremental=False)
        else:
            solver = self.Solver(name=solver_name, logic=logic,
                                 generate_models=False, incremental=False)
        with solver:
            return solver.is_sat(formula)

    def get_model(self, formula, solver_name=None, logic=None):
        if logic is None or logic == AUTO_LOGIC:
            logic = get_logic(formula, self.environment)
        with self.Solver(name=solver_name, logic=logic,
                         generate_models=True,
                         incremental=False) as solver:
            solver.add_assertion(formula)
            if solver.solve():
                return solver.get_model()
            return None

    def get_implicant(self, formula, solver_name=None,
                      logic=None):
        mgr = self.environment.formula_manager
        if logic is None or logic == AUTO_LOGIC:
            logic = get_logic(formula, self.environment)

        with self.Solver(name=solver_name, logic=logic) \
             as solver:
            solver.add_assertion(formula)
            check = solver.solve()
            if not check:
                return None
            else:
                model = solver.get_model()
                atoms = formula.get_atoms()
                res = []
                for a in atoms:
                    fv = a.get_free_variables()
                    if any(v in model for v in fv):
                        if solver.get_value(a).is_true():
                            res.append(a)
                        else:
                            assert solver.get_value(a).is_false()
                            res.append(mgr.Not(a))
                return mgr.And(res)

    def get_unsat_core(self, clauses, solver_name=None, logic=None):
        if logic is None or logic == AUTO_LOGIC:
            logic = get_logic(self.environment.formula_manager.And(clauses),
                              self.environment)

        with self.UnsatCoreSolver(name=solver_name, logic=logic) \
             as solver:
            for c in clauses:
                solver.add_assertion(c)
            check = solver.solve()
            if check:
                return None

            return solver.get_unsat_core()

    def is_valid(self, formula, solver_name=None, logic=None, portfolio=None):
        if logic is None or logic == AUTO_LOGIC:
            logic = get_logic(formula, self.environment)
        if portfolio is not None:
            solver = Portfolio(solvers_set=portfolio,
                               environment=self.environment,
                               logic=logic,
                               generate_models=False, incremental=False)
        else:
            solver = self.Solver(name=solver_name, logic=logic,
                                 generate_models=False, incremental=False)
        with solver:
            return solver.is_valid(formula)

    def is_unsat(self, formula, solver_name=None, logic=None, portfolio=None):
        if logic is None or logic == AUTO_LOGIC:
            logic = get_logic(formula, self.environment)
        if portfolio is not None:
            solver = Portfolio(solvers_set=portfolio,
                               environment=self.environment,
                               logic=logic,
                               generate_models=False, incremental=False)
        else:
            solver = self.Solver(name=solver_name, logic=logic,
                                 generate_models=False, incremental=False)
        with solver:
            return solver.is_unsat(formula)

    def qelim(self, formula, solver_name=None, logic=None):
        if logic is None or logic == AUTO_LOGIC:
            logic = get_logic(formula, self.environment)

        with self.QuantifierEliminator(name=solver_name, logic=logic) as qe:
            return qe.eliminate_quantifiers(formula)


    def binary_interpolant(self, formula_a, formula_b,
                           solver_name=None, logic=None):
        if logic is None or logic == AUTO_LOGIC:
            _And = self.environment.formula_manager.And
            logic = get_logic(_And(formula_a, formula_b))

        with self.Interpolator(name=solver_name, logic=logic) as itp:
            return itp.binary_interpolant(formula_a, formula_b)


    def sequence_interpolant(self, formulas, solver_name=None, logic=None):
        if logic is None or logic == AUTO_LOGIC:
            _And = self.environment.formula_manager.And
            logic = get_logic(_And(formulas))

        with self.Interpolator(name=solver_name, logic=logic) as itp:
            return itp.sequence_interpolant(formulas)


    @property
    def default_logic(self):
        return self._default_logic

    @default_logic.setter
    def default_logic(self, value):
        self._default_logic = value

    @property
    def default_qe_logic(self):
        return self._default_qe_logic

    @default_qe_logic.setter
    def default_qe_logic(self, value):
        self._default_qe_logic = value

# EOC Factory

# Check if we have a restriction on which solvers to make available in
# the current System Environment
#
# If PYSMT_SOLVER is "all" or unset, keep the Default preference list
#
# If PYSMT_SOLVER is "None" (literal None), the preference list will be empty
#
# Otherwise PYSMT_SOLVER is treated as  a comma-separated list: e.g.
#   "msat, z3, cvc4"
#
import os
ENV_SOLVER_LIST = os.environ.get("PYSMT_SOLVER")
if ENV_SOLVER_LIST is not None:
    if ENV_SOLVER_LIST.lower() == "all":
        ENV_SOLVER_LIST = None
    elif ENV_SOLVER_LIST.lower() == "none":
        ENV_SOLVER_LIST = []
    else:
        # E.g. "msat, z3"
        ENV_SOLVER_LIST = [s.strip() \
                           for s in ENV_SOLVER_LIST.lower().split(",")]<|MERGE_RESOLUTION|>--- conflicted
+++ resolved
@@ -43,14 +43,10 @@
                                   'picosat', 'bdd']
 DEFAULT_QELIM_PREFERENCE_LIST = ['z3', 'msat_fm', 'msat_lw', 'bdd',
                                  'shannon', 'selfsub']
-<<<<<<< HEAD
-DEFAULT_INTERPOLATION_PREFERENCE_LIST = ['msat', 'z3']
 DEFAULT_OPTIMIZER_PREFERENCE_LIST = ['optimsat', 'z3', 'msat_incr', 'z3_incr',
                                      'yices_incr', 'msat_sua', 'z3_sua',
                                      'yices_sua']
-=======
 DEFAULT_INTERPOLATION_PREFERENCE_LIST = ['msat']
->>>>>>> 7cee6eaf
 DEFAULT_LOGIC = QF_UFLIRA
 DEFAULT_QE_LOGIC = LRA
 DEFAULT_INTERPOLATION_LOGIC = QF_UFLRA
