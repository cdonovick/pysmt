--- conflicted
+++ resolved
@@ -34,13 +34,9 @@
 from pysmt.logics import most_generic_logic, get_closer_logic
 from pysmt.logics import convert_logic_from_string
 from pysmt.oracles import get_logic
-<<<<<<< HEAD
-from pysmt.solvers.qelim import ShannonQuantifierEliminator
-=======
 from pysmt.solvers.qelim import (ShannonQuantifierEliminator,
                                  SelfSubstitutionQuantifierEliminator)
 from pysmt.solvers.solver import SolverOptions
->>>>>>> 42c3db01
 from pysmt.solvers.portfolio import Portfolio
 
 DEFAULT_SOLVER_PREFERENCE_LIST = ['msat', 'z3', 'cvc4', 'yices', 'btor',
